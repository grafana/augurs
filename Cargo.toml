[workspace]
members = [
  "crates/*"
]
resolver = "2"

[workspace.package]
license = "MIT OR Apache-2.0"
authors = [
  "Ben Sully <ben.sully@grafana.com",
]
documentation = "https://docs.rs/crate/augurs"
repository = "https://github.com/grafana/augurs"
version = "0.3.1"
edition = "2021"
keywords = [
  "analysis",
  "forecasting",
  "outlier-detection",
  "time-series",
]

[workspace.dependencies]

<<<<<<< HEAD
augurs-changepoint = { version = "0.3.0", path = "crates/augurs-changepoint" }
augurs-core = { version = "0.3.0", path = "crates/augurs-core" }
augurs-dtw = { version = "0.3.0", path = "crates/augurs-dtw" }
augurs-ets = { version = "0.3.0", path = "crates/augurs-ets" }
=======
augurs-changepoint = { version = "0.3.1", path = "crates/augurs-changepoint" }
augurs-core = { version = "0.3.1", path = "crates/augurs-core" }
augurs-ets = { version = "0.3.1", path = "crates/augurs-ets" }
>>>>>>> edf66067
augurs-forecaster = { path = "crates/augurs-forecaster" }
augurs-mstl = { version = "0.3.1", path = "crates/augurs-mstl" }
augurs-outlier = { version = "0.3.1", path = "crates/augurs-outlier" }
augurs-seasons = { version = "0.3.1", path = "crates/augurs-seasons" }
augurs-testing = { path = "crates/augurs-testing" }

distrs = "0.2.1"
itertools = "0.13.0"
roots = "0.0.8"
serde = { version = "1.0.166", features = ["derive"] }
thiserror = "1.0.40"
tinyvec = "1.6.0"
tracing = "0.1.37"

assert_approx_eq = "1.1.0"
criterion = "0.5.1"
iai = "0.1.1"
pprof = { version = "0.13.0", features = ["criterion", "frame-pointer", "prost-codec"] }

# See https://nnethercote.github.io/perf-book/build-configuration.html
# for more information on why we're using these settings.
[profile.release]
codegen-units = 1
lto = false

[profile.profiling]
inherits = "release"
debug = true<|MERGE_RESOLUTION|>--- conflicted
+++ resolved
@@ -21,17 +21,10 @@
 ]
 
 [workspace.dependencies]
-
-<<<<<<< HEAD
-augurs-changepoint = { version = "0.3.0", path = "crates/augurs-changepoint" }
-augurs-core = { version = "0.3.0", path = "crates/augurs-core" }
-augurs-dtw = { version = "0.3.0", path = "crates/augurs-dtw" }
-augurs-ets = { version = "0.3.0", path = "crates/augurs-ets" }
-=======
 augurs-changepoint = { version = "0.3.1", path = "crates/augurs-changepoint" }
 augurs-core = { version = "0.3.1", path = "crates/augurs-core" }
+augurs-dtw = { version = "0.3.1", path = "crates/augurs-dtw" }
 augurs-ets = { version = "0.3.1", path = "crates/augurs-ets" }
->>>>>>> edf66067
 augurs-forecaster = { path = "crates/augurs-forecaster" }
 augurs-mstl = { version = "0.3.1", path = "crates/augurs-mstl" }
 augurs-outlier = { version = "0.3.1", path = "crates/augurs-outlier" }
