[package]
name = "augurs-prophet"
license.workspace = true
authors.workspace = true
documentation.workspace = true
repository.workspace = true
version.workspace = true
edition.workspace = true
keywords.workspace = true
description = "Prophet: time-series forecasting at scale, in Rust."
include = [
    ".gitignore",
    "Cargo.toml",
    "README.md",
    "LICENSE-APACHE",
    "LICENSE-MIT",
    "CHANGELOG.md",
    "build.rs",
    "data",
    "src/**/*",
    "examples",
    "tests",
    "benches",
    "prophet-wasmstan.wit",
    "prophet-wasmstan.wasm",
    "prophet.stan",
]

[dependencies]
anyhow.workspace = true
augurs-core.workspace = true
bytemuck = { workspace = true, features = ["derive"], optional = true }
itertools.workspace = true
rand.workspace = true
statrs.workspace = true
serde = { workspace = true, optional = true, features = ["derive"] }
serde_json = { workspace = true, optional = true }
tempfile = { version = "3.13.0", optional = true }
thiserror.workspace = true
tracing.workspace = true
<<<<<<< HEAD
ureq = { version = "3.0.0", optional = true }
wasmtime = { version = "28", features = [
=======
ureq = { version = "2.10.1", optional = true }
wasmtime = { version = "29", features = [
>>>>>>> e4938013
    "runtime",
    "component-model",
], optional = true }
wasmtime-wasi = { version = "29", optional = true }
zip = { version = "2.2.0", optional = true }

[dev-dependencies]
augurs.workspace = true
augurs-testing.workspace = true
chrono.workspace = true
criterion.workspace = true
pretty_assertions.workspace = true
tracing-subscriber = { workspace = true, default-features = true }

[build-dependencies]
tempfile = { version = "3.13.0", optional = true }

[features]
bytemuck = ["dep:bytemuck"]
cmdstan = ["dep:tempfile", "dep:serde_json", "serde"]
compile-cmdstan = ["cmdstan", "dep:tempfile"]
download = ["dep:ureq", "dep:zip"]
serde = ["dep:serde"]
wasmstan = ["wasmstan-min"]
wasmstan-min = ["dep:serde_json", "dep:wasmtime", "dep:wasmtime-wasi", "serde"]

# Ignore cmdstan compilation or wasmstan copying in the build script.
# This should only be used for developing the library, not by
# end users, or you may end up with a broken build where the
# Prophet model isn't available to be compiled into the binary.
internal-ignore-build-failures = []

[lib]
bench = false

[[bench]]
name = "prophet-cmdstan-linear"
harness = false
required-features = ["cmdstan", "compile-cmdstan"]

[[bench]]
name = "prophet-cmdstan-logistic"
harness = false
required-features = ["cmdstan", "compile-cmdstan"]

[[bench]]
name = "prophet-wasmstan-linear"
harness = false
required-features = ["wasmstan"]

[[bench]]
name = "prophet-wasmstan-logistic"
harness = false
required-features = ["wasmstan"]

[[bin]]
name = "download-stan-model"
path = "src/bin/main.rs"
required-features = ["download"]

[[test]]
name = "wasmstan"
required-features = ["wasmstan"]

[lints]
workspace = true<|MERGE_RESOLUTION|>--- conflicted
+++ resolved
@@ -38,13 +38,8 @@
 tempfile = { version = "3.13.0", optional = true }
 thiserror.workspace = true
 tracing.workspace = true
-<<<<<<< HEAD
 ureq = { version = "3.0.0", optional = true }
-wasmtime = { version = "28", features = [
-=======
-ureq = { version = "2.10.1", optional = true }
 wasmtime = { version = "29", features = [
->>>>>>> e4938013
     "runtime",
     "component-model",
 ], optional = true }
