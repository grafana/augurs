--- conflicted
+++ resolved
@@ -14,13 +14,8 @@
 augurs-mstl = { workspace = true, optional = true }
 distrs.workspace = true
 itertools.workspace = true
-<<<<<<< HEAD
-lstsq = "0.5.0"
+lstsq = "0.6.0"
 nalgebra = "0.33.0"
-=======
-lstsq = "0.6.0"
-nalgebra = "0.32.2"
->>>>>>> cfac3907
 rand = "0.8.5"
 rand_distr = "0.4.3"
 roots = "0.0.8"
