--- conflicted
+++ resolved
@@ -19,12 +19,6 @@
 augurs-ets = { workspace = true, features = ["mstl"] }
 augurs-mstl.workspace = true
 augurs-seasons.workspace = true
-<<<<<<< HEAD
-numpy = "0.20.0"
+numpy = "0.21.0"
 pyo3 = { version = "0.21.0", features = ["extension-module"] }
-=======
-numpy = "0.21.0"
-pyo3 = { version = "0.20.0", features = ["extension-module"] }
->>>>>>> f2791bb7
-pyo3-log = "0.9.0"
 tracing = { version = "0.1.37", features = ["log-always"] }